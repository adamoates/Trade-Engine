# Trade Engine Documentation

**Clear path-based navigation for all documentation**

## 🚀 Getting Started

New to the project? Start here:
<<<<<<< HEAD
- [Development Setup](development/setup.md) - Complete environment setup
- [Architecture Overview](architecture/live-trading-evolution.md) - System design evolution
- [Development Workflow](development/workflow.md) - Daily development practices

**Coming Soon**:
- Quickstart Guide (5-minute setup)
- Installation Guide (detailed setup)
- First Run Tutorial (run your first backtest)

## 📈 Trading Strategies

Learn about implemented strategies:
- [Breakout Detector](strategies/breakout-detector.md) - 7-factor breakout detection
- [Open Interest & Funding](strategies/open-interest-funding.md) - Derivatives analysis
- [Regime Detector](strategies/regime-detector.md) - Market regime classification
- [Volume RVOL](strategies/volume-rvol.md) - Volume analysis
- [Multi-Factor Screener](strategies/multi-factor-screener.md) - Stock screening
- [Configuration Examples](strategies/configuration-examples.md) - Strategy configs
- [Spot-Only Trading](strategies/spot-only-trading.md) - Long-only mode

**Coming Soon**:
- L2 Order Book Imbalance Guide (PRIMARY STRATEGY)

## 💻 Development

Contributing to the project:
- [Development Setup](development/setup.md) - Complete environment setup
- [Workflow](development/workflow.md) - Daily development practices
- [Git Workflow](development/git-workflow.md) - Branching and PRs

**Coming Soon**:
- Testing Guide (testing strategies)
- Code Standards (coding conventions)

## 🔧 Operations

Running and deploying:
- [Deployment Guide](operations/deployment.md) - Production deployment
- [Data Recording](operations/data-recording.md) - Real-time data capture
- [Docker Performance](operations/docker-performance.md) - Container optimization
- [Live Server Guide](operations/live-server-quick-reference.md) - Server management
- [Live Server Updates](operations/live-server-update.md) - Update procedures

**Coming Soon**:
- Database Operations (PostgreSQL management)
- Monitoring Guide (system monitoring)
- Troubleshooting Guide (common issues)

## 📊 Data Pipeline

Working with market data:
- [Pipeline Overview](data/pipeline-overview.md) - Complete data workflows
- [Data Validation](data/validation.md) - Quality checks and cleaning
- [Test Fixtures](data/fixtures.md) - Historical test data
- [Web3 Signals](data/web3-signals.md) - On-chain data
- [Pipeline One-Liners](data/pipeline-one-liners.md) - Quick commands

**Coming Soon**:
- Data Sources Guide (API integrations)

## 🏦 Broker Integration

Exchange connectivity:
- [Broker Comparison](brokers/comparison.md) - Feature comparison
- [Broker Testing](brokers/testing.md) - Integration testing

**Coming Soon**:
- Kraken Guide (Kraken Futures - US-accessible)
- Binance Guide (Binance Futures)
- Binance.us Guide (US spot trading)

## ⚙️ CI/CD & Automation

Continuous integration and deployment:
- [CI/CD Setup](ci-cd/setup.md) - Quick-start setup
- [GitHub Actions](ci-cd/github-actions.md) - Complete reference

**Coming Soon**:
- Quality Gates Guide (automated checks)

## 📚 Technical Reference

API and implementation details:
- [Adapter Interfaces](reference/adapters/README.md) - Broker/feed/source adapters
  - [Broker Interface](reference/adapters/broker-interface.md)
  - [Feed Interface](reference/adapters/feed-interface.md)
  - [Data Source Interface](reference/adapters/data-source-interface.md)
  - [How to Add Adapters](reference/adapters/how-to-add-adapters.md)
- [Logging Reference](reference/logging.md) - Structured logging
- [Logging Initialization](reference/logging-initialization.md) - Setup guide
- [Logging Testing](reference/logging-testing.md) - Testing patterns
- [Python Tool Structure](reference/python-tool-structure.md) - Package design
- [Documentation Guide](reference/documentation-guide.md) - Writing docs

**Coming Soon**:
- API Reference (FastAPI endpoints)
- Database Schema Reference (PostgreSQL tables)

## 🏗️ Architecture

System design and evolution:
- [Live Trading Evolution](architecture/live-trading-evolution.md) - System evolution
- [TDD Audit Strategy](architecture/tdd-audit-and-strategy.md) - Testing approach
- [Trade Fingerprint System](architecture/trade-fingerprint-system.md) - Trade identification

## 📋 Reports & Analysis

Historical reports and audits:
- [All Reports](reports/) - Sprint summaries, audits, test reports
- [Archived Docs](archive/) - Old refactoring documentation

---

## Looking for Something Specific?

### Critical Documents
- **Project Rules**: [`../.claude/CLAUDE.md`](../.claude/CLAUDE.md) - AI context, code standards, critical rules
- **Development Roadmap**: [`../ROADMAP.md`](../ROADMAP.md) - Phase-gate development plan
- **Main README**: [`../README.md`](../README.md) - Project overview

=======
- [**Quickstart Guide**](getting-started/quickstart.md) - 5-minute setup
- [Installation](getting-started/installation.md) - Detailed setup
- [Architecture Overview](getting-started/architecture-overview.md) - System design
- [First Run](getting-started/first-run.md) - Run your first backtest

## 📈 Trading Strategies

Learn about implemented strategies:
- [**L2 Order Book Imbalance**](strategies/l2-imbalance.md) - PRIMARY STRATEGY - Order book scalping
- [Breakout Detector](strategies/breakout-detector.md) - 7-factor breakout detection
- [Open Interest & Funding](strategies/open-interest-funding.md) - Derivatives analysis
- [Regime Detector](strategies/regime-detector.md) - Market regime classification
- [Volume RVOL](strategies/volume-rvol.md) - Volume analysis
- [Multi-Factor Screener](strategies/multi-factor-screener.md) - Stock screening
- [Configuration Examples](strategies/configuration-examples.md) - Strategy configs
- [Spot-Only Trading](strategies/spot-only-trading.md) - Long-only mode

## 💻 Development

Contributing to the project:
- [Development Setup](development/setup.md) - Complete environment setup
- [Workflow](development/workflow.md) - Daily development practices
- [Git Workflow](development/git-workflow.md) - Branching and PRs
- [Testing Guide](development/testing.md) - Testing strategies
- [Code Standards](development/code-standards.md) - Coding conventions

## 🔧 Operations

Running and deploying:
- [Deployment Guide](operations/deployment.md) - Production deployment
- [Database Operations](operations/database.md) - PostgreSQL management
- [Data Recording](operations/data-recording.md) - Real-time data capture
- [Monitoring](operations/monitoring.md) - System monitoring
- [Troubleshooting](operations/troubleshooting.md) - Common issues
- [Docker Performance](operations/docker-performance.md) - Container optimization
- [Live Server Guide](operations/live-server-quick-reference.md) - Server management

## 📊 Data Pipeline

Working with market data:
- [Pipeline Overview](data/pipeline-overview.md) - Complete data workflows
- [Data Validation](data/validation.md) - Quality checks and cleaning
- [Test Fixtures](data/fixtures.md) - Historical test data
- [Data Sources](data/sources.md) - API integrations
- [Web3 Signals](data/web3-signals.md) - On-chain data
- [Pipeline One-Liners](data/pipeline-one-liners.md) - Quick commands

## 🏦 Broker Integration

Exchange connectivity:
- [Broker Comparison](brokers/comparison.md) - Feature comparison
- [Broker Testing](brokers/testing.md) - Integration testing
- [Kraken Guide](brokers/kraken.md) - Kraken Futures (US-accessible)
- [Binance Guide](brokers/binance.md) - Binance Futures
- [Binance.us Guide](brokers/binance-us.md) - US spot trading

## ⚙️ CI/CD & Automation

Continuous integration and deployment:
- [CI/CD Setup](ci-cd/setup.md) - Quick-start setup
- [GitHub Actions](ci-cd/github-actions.md) - Complete reference
- [Quality Gates](ci-cd/quality-gates.md) - Automated checks

## 📚 Technical Reference

API and implementation details:
- [Adapter Interfaces](reference/adapters/) - Broker/feed/source adapters
- [API Reference](reference/api/) - FastAPI endpoints
- [Database Schema](reference/database-schema.md) - PostgreSQL tables
- [Logging Reference](reference/logging.md) - Structured logging
- [Python Tool Structure](reference/python-tool-structure.md) - Package design

## 🏗️ Architecture

System design and evolution:
- [Live Trading Evolution](architecture/live-trading-evolution.md) - System evolution
- [TDD Audit Strategy](architecture/tdd-audit-and-strategy.md) - Testing approach
- [Trade Fingerprint System](architecture/trade-fingerprint-system.md) - Trade identification

## 📋 Reports & Analysis

Historical reports and audits:
- [All Reports](reports/) - Sprint summaries, audits, test reports
- [Archived Docs](archive/) - Old refactoring documentation

---

## Looking for Something Specific?

### Critical Documents
- **Project Rules**: [`../.claude/CLAUDE.md`](../.claude/CLAUDE.md) - AI context, code standards, critical rules
- **Development Roadmap**: [`../ROADMAP.md`](../ROADMAP.md) - Phase-gate development plan
- **Main README**: [`../README.md`](../README.md) - Project overview

>>>>>>> f8718f12
### Quick Commands
```bash
# Setup
python -m venv .venv && source .venv/bin/activate
pip install -e ".[dev,api,database]"

# Testing
pytest tests/ -v
pytest --cov=src/trade_engine --cov-report=term-missing

# Code Quality
black src/ tests/
ruff check src/ tests/
mypy src/

# Run Engine
python -m trade_engine.api.server
```

### Common Tasks
- **First time setup?** → [Development Setup](development/setup.md)
- **Adding a new strategy?** → [Strategy Configuration](strategies/configuration-examples.md)
- **Deploying to production?** → [Deployment Guide](operations/deployment.md)
- **Running backtests?** → [Test Fixtures](data/fixtures.md)
- **Setting up CI/CD?** → [CI/CD Setup](ci-cd/setup.md)
<<<<<<< HEAD

### Getting Help
- **Issues**: Check operations guides or file an issue
- **Questions**: See [GitHub Discussions](https://github.com/adamoates/Trade-Engine/discussions)
- **Bugs**: File an [issue](https://github.com/adamoates/Trade-Engine/issues)

=======

### Getting Help
- **Issues**: Check [Troubleshooting](operations/troubleshooting.md)
- **Questions**: See [GitHub Discussions](https://github.com/adamoates/Trade-Engine/discussions)
- **Bugs**: File an [issue](https://github.com/adamoates/Trade-Engine/issues)

>>>>>>> f8718f12
---

## Documentation Philosophy

This documentation follows a **progressive disclosure** pattern:
1. **Getting Started** - Quick wins for new users
2. **Task-Oriented Guides** - How to accomplish specific goals
3. **Technical Reference** - Deep implementation details
4. **Architecture** - Design decisions and evolution

**Remember**: Documentation is living - keep it updated as the project evolves!<|MERGE_RESOLUTION|>--- conflicted
+++ resolved
@@ -5,128 +5,6 @@
 ## 🚀 Getting Started
 
 New to the project? Start here:
-<<<<<<< HEAD
-- [Development Setup](development/setup.md) - Complete environment setup
-- [Architecture Overview](architecture/live-trading-evolution.md) - System design evolution
-- [Development Workflow](development/workflow.md) - Daily development practices
-
-**Coming Soon**:
-- Quickstart Guide (5-minute setup)
-- Installation Guide (detailed setup)
-- First Run Tutorial (run your first backtest)
-
-## 📈 Trading Strategies
-
-Learn about implemented strategies:
-- [Breakout Detector](strategies/breakout-detector.md) - 7-factor breakout detection
-- [Open Interest & Funding](strategies/open-interest-funding.md) - Derivatives analysis
-- [Regime Detector](strategies/regime-detector.md) - Market regime classification
-- [Volume RVOL](strategies/volume-rvol.md) - Volume analysis
-- [Multi-Factor Screener](strategies/multi-factor-screener.md) - Stock screening
-- [Configuration Examples](strategies/configuration-examples.md) - Strategy configs
-- [Spot-Only Trading](strategies/spot-only-trading.md) - Long-only mode
-
-**Coming Soon**:
-- L2 Order Book Imbalance Guide (PRIMARY STRATEGY)
-
-## 💻 Development
-
-Contributing to the project:
-- [Development Setup](development/setup.md) - Complete environment setup
-- [Workflow](development/workflow.md) - Daily development practices
-- [Git Workflow](development/git-workflow.md) - Branching and PRs
-
-**Coming Soon**:
-- Testing Guide (testing strategies)
-- Code Standards (coding conventions)
-
-## 🔧 Operations
-
-Running and deploying:
-- [Deployment Guide](operations/deployment.md) - Production deployment
-- [Data Recording](operations/data-recording.md) - Real-time data capture
-- [Docker Performance](operations/docker-performance.md) - Container optimization
-- [Live Server Guide](operations/live-server-quick-reference.md) - Server management
-- [Live Server Updates](operations/live-server-update.md) - Update procedures
-
-**Coming Soon**:
-- Database Operations (PostgreSQL management)
-- Monitoring Guide (system monitoring)
-- Troubleshooting Guide (common issues)
-
-## 📊 Data Pipeline
-
-Working with market data:
-- [Pipeline Overview](data/pipeline-overview.md) - Complete data workflows
-- [Data Validation](data/validation.md) - Quality checks and cleaning
-- [Test Fixtures](data/fixtures.md) - Historical test data
-- [Web3 Signals](data/web3-signals.md) - On-chain data
-- [Pipeline One-Liners](data/pipeline-one-liners.md) - Quick commands
-
-**Coming Soon**:
-- Data Sources Guide (API integrations)
-
-## 🏦 Broker Integration
-
-Exchange connectivity:
-- [Broker Comparison](brokers/comparison.md) - Feature comparison
-- [Broker Testing](brokers/testing.md) - Integration testing
-
-**Coming Soon**:
-- Kraken Guide (Kraken Futures - US-accessible)
-- Binance Guide (Binance Futures)
-- Binance.us Guide (US spot trading)
-
-## ⚙️ CI/CD & Automation
-
-Continuous integration and deployment:
-- [CI/CD Setup](ci-cd/setup.md) - Quick-start setup
-- [GitHub Actions](ci-cd/github-actions.md) - Complete reference
-
-**Coming Soon**:
-- Quality Gates Guide (automated checks)
-
-## 📚 Technical Reference
-
-API and implementation details:
-- [Adapter Interfaces](reference/adapters/README.md) - Broker/feed/source adapters
-  - [Broker Interface](reference/adapters/broker-interface.md)
-  - [Feed Interface](reference/adapters/feed-interface.md)
-  - [Data Source Interface](reference/adapters/data-source-interface.md)
-  - [How to Add Adapters](reference/adapters/how-to-add-adapters.md)
-- [Logging Reference](reference/logging.md) - Structured logging
-- [Logging Initialization](reference/logging-initialization.md) - Setup guide
-- [Logging Testing](reference/logging-testing.md) - Testing patterns
-- [Python Tool Structure](reference/python-tool-structure.md) - Package design
-- [Documentation Guide](reference/documentation-guide.md) - Writing docs
-
-**Coming Soon**:
-- API Reference (FastAPI endpoints)
-- Database Schema Reference (PostgreSQL tables)
-
-## 🏗️ Architecture
-
-System design and evolution:
-- [Live Trading Evolution](architecture/live-trading-evolution.md) - System evolution
-- [TDD Audit Strategy](architecture/tdd-audit-and-strategy.md) - Testing approach
-- [Trade Fingerprint System](architecture/trade-fingerprint-system.md) - Trade identification
-
-## 📋 Reports & Analysis
-
-Historical reports and audits:
-- [All Reports](reports/) - Sprint summaries, audits, test reports
-- [Archived Docs](archive/) - Old refactoring documentation
-
----
-
-## Looking for Something Specific?
-
-### Critical Documents
-- **Project Rules**: [`../.claude/CLAUDE.md`](../.claude/CLAUDE.md) - AI context, code standards, critical rules
-- **Development Roadmap**: [`../ROADMAP.md`](../ROADMAP.md) - Phase-gate development plan
-- **Main README**: [`../README.md`](../README.md) - Project overview
-
-=======
 - [**Quickstart Guide**](getting-started/quickstart.md) - 5-minute setup
 - [Installation](getting-started/installation.md) - Detailed setup
 - [Architecture Overview](getting-started/architecture-overview.md) - System design
@@ -221,7 +99,6 @@
 - **Development Roadmap**: [`../ROADMAP.md`](../ROADMAP.md) - Phase-gate development plan
 - **Main README**: [`../README.md`](../README.md) - Project overview
 
->>>>>>> f8718f12
 ### Quick Commands
 ```bash
 # Setup
@@ -247,21 +124,12 @@
 - **Deploying to production?** → [Deployment Guide](operations/deployment.md)
 - **Running backtests?** → [Test Fixtures](data/fixtures.md)
 - **Setting up CI/CD?** → [CI/CD Setup](ci-cd/setup.md)
-<<<<<<< HEAD
-
-### Getting Help
-- **Issues**: Check operations guides or file an issue
-- **Questions**: See [GitHub Discussions](https://github.com/adamoates/Trade-Engine/discussions)
-- **Bugs**: File an [issue](https://github.com/adamoates/Trade-Engine/issues)
-
-=======
 
 ### Getting Help
 - **Issues**: Check [Troubleshooting](operations/troubleshooting.md)
 - **Questions**: See [GitHub Discussions](https://github.com/adamoates/Trade-Engine/discussions)
 - **Bugs**: File an [issue](https://github.com/adamoates/Trade-Engine/issues)
 
->>>>>>> f8718f12
 ---
 
 ## Documentation Philosophy
